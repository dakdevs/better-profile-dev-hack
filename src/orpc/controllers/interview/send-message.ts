--- conflicted
+++ resolved
@@ -1,10 +1,5 @@
 import { after } from 'next/server'
 import { streamToEventIterator } from '@orpc/server'
-<<<<<<< HEAD
-import { convertToModelMessages, validateUIMessages, type UIMessage } from 'ai'
-import { after } from 'next/server'
-import { Agent } from '@mastra/core'
-=======
 import {
 	convertToModelMessages,
 	smoothStream,
@@ -12,85 +7,14 @@
 	validateUIMessages,
 	type UIMessage,
 } from 'ai'
->>>>>>> e822588e
+import { after } from 'next/server'
+import { Agent } from '@mastra/core'
 import z from 'zod'
 
 import { vercel } from '~/ai/lib/vercel'
 import { db } from '~/db'
 import { interviewMessages } from '~/db/models'
 import { protectedBase } from '~/orpc/middleware/bases'
-import { InterviewRAGAgent } from '~/services/rag-agent'
-import { InterviewGradingService } from '~/services/interview-grading'
-import { UserSkillsService } from '~/services/user-skills'
-import { ConversationStateService } from '~/services/conversation-state'
-
-// Instantiate services
-const ragAgent = new InterviewRAGAgent()
-const gradingService = new InterviewGradingService()
-const userSkillsService = new UserSkillsService()
-const conversationStateService = new ConversationStateService()
-
-const MODEL = vercel('openai/gpt-5-mini')
-
-const INSTRUCTIONS = `Role
-You are an AI interviewer. You ask open questions, then use the candidate's own words to drill deeper and deeper on one thread before switching to a new thread. You never add facts, never teach, never opine. Be friendly, calm, and neutral.
-
-Core loop
-1) Ask one open, short question to start a thread.
-2) Listen. Extract concrete nuggets: actions taken, decisions, tradeoffs, constraints, tools, metrics, stakeholders, risks, failures, lessons.
-3) Pick one nugget and probe it with a single open follow-up.
-4) Repeat step 2 and 3 until the thread is fully unpacked, then briefly mirror what they said and pivot to a new nugget they mentioned, and continue.
-
-Rules
-- One question at a time. Aim for 6 to 14 words.
-- Use open stems: how, what, when, where, who, why, which.
-- No yes or no questions. No multi-part questions.
-- Do not introduce examples, solutions, or hints.
-- Use their exact terms. Ask for specifics: steps, numbers, dates, names, outcomes.
-- Keep tone warm and professional. No judgment. No praise beyond "thank you."
-- If they ask you a question, deflect with a neutral reminder that you are here to learn from them, then ask your next open question.
-
-Depth cues
-- Drill down by asking about: first step, next step, options considered, decision criteria, tradeoffs, assumptions, validation, obstacles, failure points, recovery, collaborators, timelines, tooling, data, metrics, impact, lessons, what they would change.
-- Prefer probing vague claims, unstated assumptions, surprising outcomes, or high-impact moments.
-
-When to switch threads
-- The candidate gives concrete detail down to steps and evidence.
-- The thread stops yielding new specifics.
-- The candidate signals closure.
-On switch: give a one-sentence neutral mirror of what you heard, then choose a different nugget they mentioned earlier.
-
-Edge cases
-- If they answer very briefly: ask for an example or the first step they took.
-- If they ramble: reflect one precise detail and ask to unpack that detail.
-- If they refuse a topic: acknowledge and pick another nugget they already offered.
-
-Output format
-- Only output the next question.
-- Keep it short, open, and specific to their last message.
-
-Openers (pick one)
-- "Tell me about a recent project you owned."
-- "What problem are you most proud of solving recently?"
-- "Walk me through a challenging decision you made at work."
-
-Follow-up stems (mix and match)
-- "What was the very first step you took?"
-- "How did you decide between the options you had?"
-- "What tradeoffs did you consider at that moment?"
-- "Who was involved, and what did each person do?"
-- "What went wrong, and how did you respond?"
-- "How did you measure the impact?"
-- "What would you do differently next time?"
-- "Can you give a concrete example of that?"
-- "What assumptions were you making there?"
-- "How did you validate that assumption?"
-- "What changed because of your decision, in numbers if possible?"
-- "What was the toughest part, and why?"
-
-Session start
-Begin with one opener. Then follow the core loop without breaking these rules for the entire interview.
-`
 
 export default protectedBase
 	.input(
@@ -98,258 +22,19 @@
 			chatId: z.string().optional(),
 			message: z.custom<UIMessage>().refine(async (data) => {
 				try {
-<<<<<<< HEAD
-					await validateUIMessages({ messages: [data] })
-				} catch {
-=======
 					await validateUIMessages({
 						messages: [data],
 					})
 				} catch (error) {
-					console.error('error', error)
-
->>>>>>> e822588e
 					return false
 				}
 				return true
 			}, 'Invalid message'),
 		}),
 	)
-	.handler(async function ({ input, context }) {
-<<<<<<< HEAD
-		const userId = context.auth.user.id
-		// Extract message content from parts array
-		const userMessageContent = input.message.parts?.find((part) => part.type === 'text')?.text || ''
+	.handler(async function ({ input }) {
+		const agent = mastra.getAgent('careerInterviewerAgent')
+		const stream = await agent.streamVNext(convertToModelMessages([input.message]))
 
-		// Generate session ID if not provided
-		const sessionId = input.chatId || `session-${Date.now()}`
-
-		// Get or create interview session
-		const session = await conversationStateService.getOrCreateSession(userId, sessionId)
-
-		// Initialize or get conversation state
-		let state = conversationStateService.getConversationState(sessionId)
-		if (!state) {
-			state = conversationStateService.initializeConversationState(sessionId)
-		}
-
-		// --- RAG Agent Integration ---
-		// 1. Process the user's query with the RAG agent first
-		const ragResponse = await ragAgent.processQuery(userMessageContent, userId)
-
-		// 2. If the RAG agent blocks the query, return its response directly
-		if (!ragResponse.isRelevant && ragResponse.response) {
-			console.log('RAG Agent blocked off-topic query.')
-			// Return early response for off-topic queries
-			return streamToEventIterator(
-				(async function* () {
-					yield { type: 'text-delta', textDelta: ragResponse.response }
-				})()
-			)
-		}
-
-		// 3. Use the enhanced prompt from the RAG agent for the main AI
-		const promptForMastra = ragResponse.enhancedPrompt || userMessageContent
-
-		// --- Original Mastra Agent Call ---
-		const agent = mastra.getAgent('careerInterviewerAgent')
-
-		// Get topic tree state for dynamic prompt
-		const topicTreeState = conversationStateService.getTopicTreeState(sessionId)
-		const currentPath = conversationStateService.getCurrentPath(sessionId)
-		const exhaustedTopics = conversationStateService.getExhaustedTopics(sessionId)
-
-		// Create dynamic system prompt with current state
-		const dynamicInstructions = agent.instructions
-			.replace('{topicTreeState}', topicTreeState)
-			.replace('{currentPath}', currentPath)
-			.replace('{exhaustedTopics}', exhaustedTopics)
-
-		// Create a new agent instance with dynamic instructions
-		const dynamicAgent = new Agent({
-			name: agent.name,
-			instructions: dynamicInstructions,
-			model: agent.model,
-		})
-
-		// Modify the user message content with our new enhanced prompt
-		const modifiedUIMessage: UIMessage = {
-			...input.message,
-			parts: [{ type: 'text', text: promptForMastra }],
-		}
-
-		const stream = await dynamicAgent.streamVNext(convertToModelMessages([modifiedUIMessage]))
-
-		// Background processing for grading (non-blocking)
-		after(async () => {
-			if (!userMessageContent) return
-
-			console.log(`🔄 Starting adaptive analysis for session ${sessionId}...`)
-
-			try {
-				// Analyze user response
-				const analysis = await gradingService.analyzeResponse(userMessageContent)
-
-				// Grade the response
-				const score = await gradingService.gradeResponse(userMessageContent, analysis)
-
-				// Enhanced grading display
-				const scoreEmoji = score >= 1.8 ? '🌟' : score >= 1.5 ? '🎯' : score >= 1.0 ? '👍' : '📝'
-				const performance = score >= 1.8 ? 'EXCELLENT' : score >= 1.5 ? 'STRONG' : score >= 1.0 ? 'GOOD' : 'NEEDS WORK'
-
-				console.log('\n' + '='.repeat(60))
-				console.log(`${scoreEmoji} ADAPTIVE INTERVIEW GRADE - Session ${sessionId}`)
-				console.log('='.repeat(60))
-				console.log(`📊 SCORE: ${score.toFixed(2)}/2.0 (${performance})`)
-				console.log(`🎯 ENGAGEMENT: ${analysis.engagementLevel.toUpperCase()}`)
-				console.log(`📏 LENGTH: ${analysis.responseLength.toUpperCase()}`)
-				console.log(`🎪 CONFIDENCE: ${analysis.confidenceLevel.toUpperCase()}`)
-				console.log(`💬 RESPONSE: "${userMessageContent.substring(0, 80)}${userMessageContent.length > 80 ? '...' : ''}"`)
-				console.log(`🗺️ CURRENT PATH: ${conversationStateService.getCurrentPath(sessionId)}`)
-				console.log(`⏰ TIMESTAMP: ${new Date().toLocaleTimeString()}`)
-				console.log('='.repeat(60) + '\n')
-
-				// Create response grade
-				const grade = {
-					messageIndex: state.grades.length + 1,
-					score,
-					timestamp: new Date().toISOString(),
-					content: userMessageContent,
-					engagementLevel: analysis.engagementLevel
-				}
-
-				// Update topic tree based on analysis
-				conversationStateService.updateTopicTree(sessionId, analysis, userMessageContent, grade.messageIndex)
-
-				// Update conversation state
-				conversationStateService.updateConversationState(
-					sessionId,
-					grade,
-					analysis.buzzwords,
-					grade.messageIndex
-				)
-
-				// Skill extraction and persistence
-				console.log('🔍 Extracting skills from user response...')
-				const skills = await gradingService.extractSkillsFromText(userMessageContent)
-				for (const { skill, evidence, confidence } of skills) {
-					console.log(`📌 Detected skill: ${skill} (confidence: ${confidence})`)
-
-					// Upsert user skill (creates or updates aggregated skill data)
-					const userSkillId = await userSkillsService.upsertUserSkill(
-						userId,
-						skill,
-						confidence,
-						analysis.engagementLevel,
-						state.totalDepth
-					)
-
-					// Create detailed skill mention record for audit trail
-					await userSkillsService.createSkillMention({
-						userSkillId,
-						userId,
-						sessionId: session.id,
-						messageIndex: grade.messageIndex,
-						mentionText: evidence,
-						confidence,
-						engagementLevel: analysis.engagementLevel,
-						topicDepth: state.totalDepth,
-						conversationContext: `Session: ${sessionId}`
-					})
-				}
-
-				// Store conversation for RAG if relevant
-				if (ragResponse.isRelevant) {
-					try {
-						await conversationStateService.storeConversationEmbedding(
-							userMessageContent,
-							userId,
-							sessionId,
-							grade.messageIndex
-						)
-						console.log('✅ Conversation stored for RAG')
-					} catch (error) {
-						console.log('⚠️ Failed to store conversation embedding:', error.message)
-					}
-				}
-
-				// Update session metrics
-				const avgScore = state.grades.reduce((sum, g) => sum + g.score, 0) / state.grades.length || 0
-				await conversationStateService.updateSessionMetrics(
-					sessionId,
-					state.grades.length,
-					analysis.engagementLevel,
-					avgScore * 50, // Convert to 0-100 scale
-					state.buzzwords,
-					state.maxDepthReached,
-					state.totalDepth
-				)
-
-				// Generate summary every 5 messages
-				if (state.grades.length >= 5 && state.grades.length % 5 === 0) {
-					console.log(`🎯 Generating adaptive interview summary at message ${state.grades.length}...`)
-					gradingService.generateSummaryTree(sessionId, state)
-				}
-
-				console.log(`✅ Adaptive processing completed for session ${sessionId}`)
-
-			} catch (error) {
-				console.error('❌ Adaptive processing failed:', error)
-			}
-=======
-		const now = new Date()
-
-		after(async () => {
-			await db.insert(interviewMessages).values({
-				userId: context.auth.user.id,
-				role: input.message.role,
-				createdAt: now,
-				content: input.message,
-			})
-		})
-
-		const messagesList = await db.query.interviewMessages.findMany({
-			where: (interviewMessages, { eq }) => eq(interviewMessages.userId, context.auth.user.id),
-			orderBy: (interviewMessages, { asc }) => asc(interviewMessages.createdAt),
-			columns: {
-				content: true,
-			},
-		})
-
-		const previousMessages = messagesList.map(({ content }) => {
-			return content
->>>>>>> e822588e
-		})
-
-		const messages = convertToModelMessages([...previousMessages, input.message])
-
-		console.log('messages', messages)
-
-		const stream = streamText({
-			model: MODEL,
-			system: INSTRUCTIONS,
-			messages,
-			experimental_transform: smoothStream({
-				delayInMs: 10,
-				chunking: 'word',
-			}),
-		})
-
-		return streamToEventIterator(
-			stream.toUIMessageStream({
-				originalMessages: previousMessages,
-				onFinish: ({ responseMessage }) => {
-					const now = new Date()
-
-					after(async () => {
-						await db.insert(interviewMessages).values({
-							userId: context.auth.user.id,
-							role: 'assistant',
-							createdAt: now,
-							content: responseMessage,
-						})
-					})
-				},
-			}),
-		)
+		return streamToEventIterator(stream.aisdk.v5.toUIMessageStream())
 	})